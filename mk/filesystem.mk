--- conflicted
+++ resolved
@@ -1,14 +1,8 @@
 build/filesystem.bin: filesystem.toml
 	-$(FUMOUNT) build/filesystem/ || true
-<<<<<<< HEAD
-	rm -rf $@ build/filesystem/
-	dd if=/dev/zero of=$@ bs=1048576 count=1024
-	cargo run --manifest-path schemes/redoxfs/Cargo.toml --quiet --release --bin redoxfs-mkfs $@
-=======
 	rm -rf $@  $@.partial build/filesystem/
-	dd if=/dev/zero of=$@.partial bs=1048576 count=128
+	dd if=/dev/zero of=$@.partial bs=1048576 count=1024
 	cargo run --manifest-path installer/redoxfs/Cargo.toml --quiet --release --bin redoxfs-mkfs $@.partial
->>>>>>> e5bfc5bb
 	mkdir -p build/filesystem/
 	cargo build --manifest-path installer/redoxfs/Cargo.toml --quiet --release --bin redoxfs
 	cargo run --manifest-path installer/redoxfs/Cargo.toml --quiet --release --bin redoxfs -- $@.partial build/filesystem/
