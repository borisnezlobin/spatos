--- conflicted
+++ resolved
@@ -1,20 +1,6 @@
-<<<<<<< HEAD
-let
-  pkgs = import <nixpkgs> {
-    overlays = [
-      (import (builtins.fetchTarball https://github.com/mozilla/nixpkgs-mozilla/archive/master.tar.gz))
-    ];
-  };
-  rust = (pkgs.rustChannelOf {
-    date = "2019-04-06";
-    channel = "nightly";
-  }).rust;
-in pkgs.mkShell rec {
-=======
 { pkgs ? import <nixpkgs> {} }:
 
 pkgs.mkShell rec {
->>>>>>> b8620a25
   hardeningDisable = [ "all" ];
 
   # used in mk/prefix.mk to patch interpreter when PREFIX_BINARY=1
@@ -26,11 +12,7 @@
   ];
   LD_LIBRARY_PATH = LIBRARY_PATH;
 
-<<<<<<< HEAD
-  nativeBuildInputs = with pkgs; [ gnumake cmake nasm pkgconfig gcc automake autoconf bison gperf qemu rust ];
-=======
   nativeBuildInputs = with pkgs; [ gnumake cmake nasm pkgconfig gcc automake autoconf bison gperf qemu rustup ];
->>>>>>> b8620a25
   buildInputs = with pkgs; [ fuse openssl gettext libtool flex libpng perl perlPackages.HTMLParser ];
 
   shellHook = ''
